--- conflicted
+++ resolved
@@ -1430,9 +1430,6 @@
             };
 
             // Summary stats - pass all filtered stats for aggregation (only if visible)
-<<<<<<< HEAD
-            let help_chunk_offset = if ui_state.show_totals {
-=======
             // When in Session mode with a day filter, only show totals for that day
             let help_chunk_offset = if ui_state.show_totals {
                 let day_filter = match ui_state.stats_view_mode {
@@ -1442,16 +1439,12 @@
                         .and_then(|f| f.as_ref()),
                     StatsViewMode::Daily => None,
                 };
->>>>>>> a3e48f3c
                 draw_summary_stats(
                     frame,
                     chunks[3 + chunk_offset],
                     filtered_stats,
                     format_options,
-<<<<<<< HEAD
-=======
                     day_filter,
->>>>>>> a3e48f3c
                 );
                 4 + chunk_offset
             } else {
